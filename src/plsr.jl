function remove_constant_columns(df::DataFrame)
    non_constant_columns = [length(unique(skipmissing(df[:, col]))) > 1 for col in names(df)]
    return df[:, non_constant_columns]
end

function get_selectivity_ratio!(
    df::DataFrame,
    df_otu::DataFrame,
    cdna::Bool,
    otu_id::String,
    span::Number,
    step::Number,
    n_folds::Number,
    date_col::String,
    id_col::String,
    sampling_date_west::String,
    sampling_date_east::String,
    start_date::String,
    end_date::String,
    env_var::String,
    vec_rmse::Vector,
    season::String="all",
    smooth::Number=0.2,
    plot=true,
    plot_pdf::Bool=false,
    plot_png::Bool=false,
    countRange::Bool=true,
    saveFrequencies::Bool=true,
    plot_type::String="all",
    sig_niveau::Number=0.1
)
    """
    Trunctuates a Dataframe with a datetime column to a specific sub-dataframe.

    Parameters:
    - df::DataFrame: DataFrame containing environmental data
    - df_otu::DataFrame: DataFrame containing otu data
    - cdna::Bool: Is the data cDNA? 
    - otu_id::String: ID for the OTUs.
    - span::Number: span (in hours) before the sampling date to which the DataFrame should be trunctuated.  
    - step:: Number: step by which the environmental data should be counted.   
    - n_folds::Number: Number of folds for cross-validation.
    - date_col::String: Name of the column containing the datetime.
    - id_col::String: Name of the column containing the otu ids.
    - sampling_date_west::String: Date at which the samples were taken in the west.
    - sampling_date_east::String: Date at which the samples were taken in the west.
    - start_date::String: Optional, the start date of the analysis. If set, span will be ignored.
    - end_date::String: Optional, the end date of the analysis. If not set, the sampling date will be used.
    - env_var::String: environmental variable to process (either "AT", "ST", "SM")
    - vec_rmse::Vector: Vector to store RMSE values.
    - season::String: Optional, the meteorolocical season which should be included. Includes all seasons if not set.
    - smooth::Number: Optional, level of smoothing (between 0 and 1), default is 0.2.
    - plot::Bool: Otional, specifies if a plot should be returned.
    - plot_pdf::Bool: Otional, specifies if the plot should be safed as pdf
    - plot_png::Bool: Otional, specifies if the plot should be safed as png
    - countRange::Bool: Should the frequencies be counted as range around the values or above/below the values.
    - saveFrequenciese::Bool: Should the frequencies table be safed.
    - plot_type::String: Optional, specifies the type of plot will be generated. Can be "all", "points_raw", "points_smoothed", "points_smoothed_with_sig" "line", "line_sig"
    - sig_niveau::Number: Significance level for the selectivity ratio. Default is 0.1.

    Returns:
    - DataFrame: DataFrame containing selectivity ratios (sel_ratio) with significance (significance), p-value (pval), environmental value (x), and smoothed selectivity ratio for plotting (sel_ratio_smooth).
    """

    df_processed = prepare_data(df, df_otu, cdna, otu_id, span, step, date_col, id_col, sampling_date_west, sampling_date_east, start_date, end_date, env_var, season, countRange, saveFrequencies)
    df_cleaned = dropmissing(select(df_processed, Not(:position)))

    X = remove_constant_columns(df_cleaned[:, Not(:values)])
    env_values = names(X)
    x = parse.(Float64, env_values)
    X = Matrix{Float64}(X)
    y = convert(Vector{Float64}, df_cleaned.values)

    if size(X, 2) == 0
        error("All features were removed due to being constant. Check your data preprocessing.")
    end

    #  normalizing X and y 
    std_X = std(X, dims=1)
    std_X[std_X.==0] .= 1  # Replace zero standard deviations with 1 to prevent division by zero
    X = (X .- mean(X, dims=1)) ./ std_X

    std_y = std(y, dims=1)
    std_y = std_y == 0 ? 1 : std_y  # Prevent division by zero for y
    y = (y .- mean(y, dims=1)) ./ std_y



    # Ensure no NaNs or Infs
    X[isnan.(X).|isinf.(X)] .= 0
    y[isnan.(y).|isinf.(y)] .= 0

    # Cross Validation parameters
    n_samples = size(X, 1)
    n_permutations = 10000  # Number of permutations
    n_features = size(X, 2)
    subset_size = round(Int, 0.8 * n_samples)
    folds = [rand(1:n_samples, subset_size) for _ in 1:n_folds]

    # Step 1: Calculate actual selectivity ratios
    selectivity_ratios_all_folds = []
    coefficient_signs_all_folds = []
    rmse_all_folds = []
    p_values = zeros(n_features)

    n_features_original = length(env_values)

    for fold_idx in 1:n_folds
        test_indices = folds[fold_idx]
        train_indices = setdiff(1:n_samples, test_indices)

        # Split data into train and test sets
        X_train = X[train_indices, :]
        y_train = y[train_indices]

        # Perform feature selection (remove near-zero variance features)
        variances = var(X_train, dims=1)
        keep_features = vec(variances .> 1e-6)
        X_train_selected = X_train[:, keep_features]

        println("Remaining features after selection for fold $fold_idx: ", sum(keep_features))

        global nlv_value = min(3, size(X_train, 1) - 1)
        if nlv_value < 1
            error("Not enough samples for PLS (nlv = $nlv_value).")
        end

        # Fit the PLS model 
        pls_model = Jchemo.plssimp(X_train_selected, y_train, nlv=nlv_value, scal=true)

        pred = Jchemo.predict(pls_model, X_train_selected).pred
        rmse = rmsep(pred, y_train)
<<<<<<< HEAD
        nrmse = rmse / (maximum(y_train) - minimum(y_train))
=======
>>>>>>> 53924499
        # println("RMSE for fold $fold_idx: ", rmsep(pred, y_train))

        TT = pls_model.TT
        V = pls_model.V
        residuals = residreg(pred, y_train)

        # Total variance in X
        total_variance_X = sum(var(X_train_selected, dims=1))

        # Explained variance ratio per LV
        explained_variance_ratio = TT / total_variance_X

        # Explained variance per feature
        explained_variance_per_feature = vec(sum(V .^ 2 .* TT', dims=2))

        # Residual variance per feature
        residual_variance = vec(var(X_train_selected, dims=1)) .- explained_variance_per_feature

        # Selectivity ratio
        residual_variance[residual_variance.==0] .= 1 # Avoid division by zero
        selectivity_ratios = explained_variance_per_feature ./ residual_variance

        # Compute regression coefficients B
        B = pls_model.R * pls_model.C'

        # Get the sign of the regression coefficients 
        coefficient_signs = sign.(B[:, 1])
        max_coef = maximum(abs.(B[:, 1]))
        min_coef = minimum(abs.(B[:, 1]))

        println("Max coefficient: ", max_coef)
        println("Min coefficient: ", min_coef)

        # Create a vector for all features (matching original feature set)
        selectivity_ratios_full = fill(NaN, n_features_original)
        coefficient_signs_full = fill(NaN, n_features_original)

        #         # optional check of dimensions
        #         println("Shape of V: ", size(V))  
        #         println("Shape of TT: ", size(TT))  
        # println("Shape of explained_variance_per_feature: ", size(explained_variance_per_feature))
        # println("Shape of residual_variance: ", size(residual_variance))
        #         println("Shape of selectivity_ratios: ", size(selectivity_ratios))
        # println("Shape of keep_features: ", size(keep_features))
        # println("Number of selected features: ", sum(keep_features))

        # Assign selectivity ratios to the selected features
        selectivity_ratios_full[keep_features] .= vec(selectivity_ratios)
        coefficient_signs_full[keep_features] .= vec(coefficient_signs)

        # Store the selectivity ratios for this fold
        push!(coefficient_signs_all_folds, coefficient_signs_full)
        push!(selectivity_ratios_all_folds, selectivity_ratios_full)
<<<<<<< HEAD
        push!(rmse_all_folds, nrmse)
=======
        push!(rmse_all_folds, rmse)
>>>>>>> 53924499
    end

    # Concatenate the selectivity ratios across folds 
    selectivity_ratios_matrix = hcat(selectivity_ratios_all_folds...)
    println("Number of NaN values in the selectivity ratios matrix: ", count(isnan, selectivity_ratios_matrix))
    selectivity_ratios_df = DataFrame(selectivity_ratios_matrix, :auto)
    selectivity_ratios_mean = [mean(skipmissing(row)) for row in eachrow(selectivity_ratios_df)]
    selectivity_ratios_median = [median(skipmissing(row)) for row in eachrow(selectivity_ratios_df)]

    coefficient_signs_matrix = hcat(coefficient_signs_all_folds...)
    coefficient_signs_mean = sign.(mean(coefficient_signs_matrix, dims=2))
    model = loess(x, vec(coefficient_signs_mean), span=0.1)
    coefficient_signs_mean_smooth = Loess.predict(model, x)

    rmse_matrix = hcat(rmse_all_folds...)
    rmse_df = DataFrame(rmse_matrix, :auto)
    rmse_mean = [mean(skipmissing(row)) for row in eachrow(rmse_df)]
    rmse_value = rmse_mean[1]
    push!(vec_rmse, rmse_value)
    @info "RMSE over all folds: $rmse_value"

    # Step 2: Permutation test for p-values
    permuted_ratios_all = zeros(n_features, n_permutations)

    for perm_idx in 1:n_permutations
        permuted_y = shuffle(y)

        # Fit PLS model on permuted data
        pls_model_perm = Jchemo.plssimp(X, permuted_y, nlv=nlv_value, scal=true)

        TT_perm = pls_model_perm.TT
        V_perm = pls_model_perm.V

        # Total variance in X 
        total_variance_X = sum(var(X, dims=1))

        # Explained variance ratio per LV (latent variable)
        explained_variance_ratio = TT_perm ./ total_variance_X

        # Explained variance per feature (sum across LV components)
        explained_variance_per_feature = sum(V_perm .^ 2 .* TT_perm', dims=2)

        # Feature variance (based on original X)
        feature_variance = var(X, dims=1)

        # Residual variance per feature
        residual_variance = vec(feature_variance) .- explained_variance_per_feature

        # Avoid division by zero in residual variance
        residual_variance[residual_variance.==0] .= 1

        # Selectivity ratio
        permuted_selectivity_ratios = explained_variance_per_feature ./ residual_variance

        # Store the permuted selectivity ratios for this permutation
        permuted_ratios_all[:, perm_idx] .= vec(permuted_selectivity_ratios)
    end

    # Compute p-values
    p_values = [mean(abs.(permuted_ratios_all[i, :]) .>= abs(selectivity_ratios_mean[i])) for i in 1:n_features]

    selectivity_ratios_with_sign = vec(coefficient_signs_mean_smooth .* selectivity_ratios_median)

    model = loess(x, selectivity_ratios_with_sign, span=smooth)
    selectivity_ratios_smooth = Loess.predict(model, x)


    plsr_result = DataFrame(
        sel_ratio=vec(selectivity_ratios_with_sign),
        p_val=p_values,
        significance=p_values .< sig_niveau,
        x=x,
        sel_ratio_smooth=selectivity_ratios_smooth
    )

    plsr_result.explained_var = plsr_result.sel_ratio ./ (abs.(plsr_result.sel_ratio) .+ 1)

    model = loess(x, plsr_result.explained_var, span=smooth)
    plsr_result.explained_var_smooth = Loess.predict(model, x)

    model_input = plsr_result[plsr_result.significance.==true, :]
    model = loess(model_input.x, model_input.explained_var, span=smooth)
    plsr_result.explained_var_smooth_sig = Loess.predict(model, x)

    if plot
        p = plot_selectivity_ratio(plsr_result, cdna, otu_id, span, env_var, season, plot_pdf, plot_png, plot_type)
        display(p)
    end

    if cdna
        cdna_indicator = "c"
    else
        cdna_indicator = ""
    end

    CSV.write("./$(env_var)_$(otu_id)$(cdna_indicator)_$(span)_$(season).csv", plsr_result)

    return plsr_result
end<|MERGE_RESOLUTION|>--- conflicted
+++ resolved
@@ -130,10 +130,8 @@
 
         pred = Jchemo.predict(pls_model, X_train_selected).pred
         rmse = rmsep(pred, y_train)
-<<<<<<< HEAD
         nrmse = rmse / (maximum(y_train) - minimum(y_train))
-=======
->>>>>>> 53924499
+
         # println("RMSE for fold $fold_idx: ", rmsep(pred, y_train))
 
         TT = pls_model.TT
@@ -187,11 +185,7 @@
         # Store the selectivity ratios for this fold
         push!(coefficient_signs_all_folds, coefficient_signs_full)
         push!(selectivity_ratios_all_folds, selectivity_ratios_full)
-<<<<<<< HEAD
         push!(rmse_all_folds, nrmse)
-=======
-        push!(rmse_all_folds, rmse)
->>>>>>> 53924499
     end
 
     # Concatenate the selectivity ratios across folds 
